/* common strings utilities
   Copyright (C) 2007 Free Software Foundation, Inc.

   Written 2007 by:
   Rostislav Benes

   The file_date routine is mostly from GNU's fileutils package,
   written by Richard Stallman and David MacKenzie.

   This program is free software; you can redistribute it and/or modify
   it under the terms of the GNU General Public License as published by
   the Free Software Foundation; either version 2 of the License, or
   (at your option) any later version.

   This program is distributed in the hope that it will be useful,
   but WITHOUT ANY WARRANTY; without even the implied warranty of
   MERCHANTABILITY or FITNESS FOR A PARTICULAR PURPOSE.  See the
   GNU General Public License for more details.

   You should have received a copy of the GNU General Public License
   along with this program; if not, write to the Free Software
   Foundation, Inc., 51 Franklin Street, Fifth Floor, Boston, MA 02110-1301, USA.
 */

#include <config.h>
#include <stdlib.h>
#include <stdio.h>
#include <iconv.h>
#include <glib.h>
#include <langinfo.h>
#include <string.h>
#include <errno.h>
#include <stdarg.h>

#include "global.h"
#include "strutil.h"

//names, that are used for utf-8 
static const char *str_utf8_encodings[] = {
<<<<<<< HEAD
    "utf-8",
    "utf8",
    NULL
=======
        "utf-8", 
        "utf8", 
        NULL
>>>>>>> 6771a00b
};

// standard 8bit encodings, no wide or multibytes characters
static const char *str_8bit_encodings[] = {
    "cp-1251",
    "cp1251",
    "cp-1250",
    "cp1250",
    "cp-866",
    "cp866",
    "cp-850",
    "cp850",
    "cp-852",
    "cp852",
    "iso-8859",
    "iso8859",
    "koi8",
    NULL
};

// terminal encoding
static char *codeset;
// function for encoding specific operations
static struct str_class used_class;

GIConv str_cnv_to_term;
GIConv str_cnv_from_term;
GIConv str_cnv_not_convert;

// if enc is same encoding like on terminal
static int
str_test_not_convert (const char *enc)
{
    return g_ascii_strcasecmp (enc, codeset) == 0;
}

GIConv
str_crt_conv_to (const char *to_enc)
{
    return (!str_test_not_convert (to_enc))
	? g_iconv_open (to_enc, codeset) : str_cnv_not_convert;
}

GIConv
str_crt_conv_from (const char *from_enc)
{
    return (!str_test_not_convert (from_enc))
	? g_iconv_open (codeset, from_enc) : str_cnv_not_convert;
}

void
str_close_conv (GIConv conv)
{
    if (conv != str_cnv_not_convert)
	g_iconv_close (conv);
}

static int
_str_convert (GIConv coder, char *string, int size, GString * buffer)
{
    int state;
    gchar *tmp_buff;
    gssize left;
    gsize bytes_read, bytes_written;
    GError *error = NULL;

    errno = 0;

    if (used_class.is_valid_string (string))
    {
	state = 0;
	if (size < 0)
	{
	    size = strlen (string);
	}
	else
	{
	    left = strlen (string);
	    if (left < size)
		size = left;
	}
	left = size;

	if (coder == (GIConv) (-1))
	    return ESTR_FAILURE;

	g_iconv (coder, NULL, NULL, NULL, NULL);

	while (left)
	{
	    tmp_buff = g_convert_with_iconv ((const gchar *) string,
					     left,
					     coder,
					     &bytes_read,
					     &bytes_written, &error);

	    if (error)
	    {
		switch (error->code)
		{
		case G_CONVERT_ERROR_NO_CONVERSION:
		    /* Conversion between the requested character sets is not supported. */
		    tmp_buff = g_strnfill (strlen (string), '?');
		    g_string_append (buffer, tmp_buff);
		    g_free (tmp_buff);
		    g_error_free (error);
		    return ESTR_PROBLEM;
		    break;
		case G_CONVERT_ERROR_ILLEGAL_SEQUENCE:
		    /* Invalid byte sequence in conversion input. */
		    g_string_append (buffer, tmp_buff);
		    g_string_append (buffer, "?");
		    g_free (tmp_buff);
		    if (bytes_read < left)
		    {
			string += bytes_read + 1;
			size -= (bytes_read + 1);
			left -= (bytes_read + 1);
		    }
		    else
		    {
			g_error_free (error);
			return ESTR_PROBLEM;
		    }
		    state = ESTR_PROBLEM;
		    break;
		case G_CONVERT_ERROR_PARTIAL_INPUT:
		    /* Partial character sequence at end of input. */
		    g_error_free (error);
		    g_string_append (buffer, tmp_buff);
		    g_free (tmp_buff);
		    if (bytes_read < left)
		    {
			left = left - bytes_read;
			tmp_buff = g_strnfill (left, '?');
			g_string_append (buffer, tmp_buff);
			g_free (tmp_buff);
		    }
		    return ESTR_PROBLEM;
		    break;
		case G_CONVERT_ERROR_BAD_URI:	/* Don't know how handle this error :( */
		case G_CONVERT_ERROR_NOT_ABSOLUTE_PATH:	/* Don't know how handle this error :( */
		case G_CONVERT_ERROR_FAILED:	/* Conversion failed for some reason. */
		default:
		    g_error_free (error);
		    if (tmp_buff)
			g_free (tmp_buff);

		    return ESTR_FAILURE;
		}
		g_error_free (error);
	    }
	    else
	    {
		g_string_append (buffer, tmp_buff);
		g_free (tmp_buff);
		string += bytes_read;
		left -= bytes_read;
	    }
	}
	return state;
    }
    else
	return ESTR_FAILURE;
}

int
str_convert (GIConv coder, char *string, GString * buffer)
{
    int result;

    result = _str_convert (coder, string, -1, buffer);

    return result;
}

int
str_nconvert (GIConv coder, char *string, int size, GString * buffer)
{
    int result;

    result = _str_convert (coder, string, size, buffer);

    return result;
}

int
str_vfs_convert_from (GIConv coder, char *string, GString * buffer)
{
    int result;

    if (coder == str_cnv_not_convert)
    {
	g_string_append (buffer, string);
	result = 0;
    }
    else
	result = _str_convert (coder, string, -1, buffer);

    return result;
}

int
str_vfs_convert_to (GIConv coder, const char *string, int size,
		    GString * buffer)
{
    return used_class.vfs_convert_to (coder, string, size, buffer);
}

void
str_printf (GString * buffer, const char *format, ...)
{
    gchar *tmp;
    va_list ap;
    va_start (ap, format);
    /*
     * more simple call:
     g_string_append_vprintf (buffer, format, ap);
    * but not all versions of glib2 have this function :(
    */
    tmp = g_strdup_vprintf ( format, ap);
    g_string_append (buffer, tmp);
    g_free(tmp);
    va_end (ap);
}

void
str_insert_replace_char (GString * buffer)
{
    used_class.insert_replace_char (buffer);
}

int
str_translate_char (GIConv conv, char *keys, size_t ch_size,
		    char *output, size_t out_size)
{
    size_t left;
    size_t cnv;

    g_iconv (conv, NULL, NULL, NULL, NULL);

    left = (ch_size == (size_t) (-1)) ? strlen (keys) : ch_size;

    cnv = g_iconv (conv, &keys, &left, &output, &out_size);
<<<<<<< HEAD
    if (cnv == (size_t) (-1))
    {
	if (errno == EINVAL)
	    return ESTR_PROBLEM;
	else
	    return ESTR_FAILURE;
    }
    else
    {
	output[0] = '\0';
	return 0;
=======
    if (cnv == (size_t)(-1)) {
        if (errno == EINVAL) return ESTR_PROBLEM; else return ESTR_FAILURE;
    } else {
        output[0] = '\0';
        return 0;
>>>>>>> 6771a00b
    }
}


static const char *
str_detect_termencoding ()
{
    return (nl_langinfo (CODESET));
}

static int
str_test_encoding_class (const char *encoding, const char **table)
{
    int t;
    int result = 0;

    for (t = 0; table[t] != NULL; t++)
    {
	result += (g_ascii_strncasecmp (encoding, table[t],
					strlen (table[t])) == 0);
    }
    return result;
}

static void
str_choose_str_functions ()
{
    if (str_test_encoding_class (codeset, str_utf8_encodings))
    {
	used_class = str_utf8_init ();
    }
    else if (str_test_encoding_class (codeset, str_8bit_encodings))
    {
	used_class = str_8bit_init ();
    }
    else
    {
	used_class = str_ascii_init ();
    }
}

int
str_isutf8 (char *codeset_name)
{
    int result = 0;
    if (str_test_encoding_class (codeset_name, str_utf8_encodings))
    {
	result = 1;
    }
    return result;
}

void
str_init_strings (const char *termenc)
{
<<<<<<< HEAD
    codeset = g_strdup ((termenc != NULL)
			? termenc : str_detect_termencoding ());
=======
    codeset = g_strdup ((termenc != NULL) 
                        ? termenc 
                        : str_detect_termencoding ());
>>>>>>> 6771a00b

    str_cnv_not_convert = g_iconv_open (codeset, codeset);
    if (str_cnv_not_convert == INVALID_CONV)
    {
	if (termenc != NULL)
	{
	    g_free (codeset);
	    codeset = g_strdup (str_detect_termencoding ());
	    str_cnv_not_convert = g_iconv_open (codeset, codeset);
	}

	if (str_cnv_not_convert == INVALID_CONV)
	{
	    g_free (codeset);
	    codeset = g_strdup ("ascii");
	    str_cnv_not_convert = g_iconv_open (codeset, codeset);
	}
    }

    str_cnv_to_term = str_cnv_not_convert;
    str_cnv_from_term = str_cnv_not_convert;

    str_choose_str_functions ();
}

void
str_uninit_strings ()
{
    g_iconv_close (str_cnv_not_convert);
}

const char *
str_term_form (const char *text)
{
    return used_class.term_form (text);
}

const char *
str_fit_to_term (const char *text, int width, int just_mode)
{
    return used_class.fit_to_term (text, width, just_mode);
}

const char *
str_term_trim (const char *text, int width)
{
    return used_class.term_trim (text, width);
}

void
str_msg_term_size (const char *text, int *lines, int *columns)
{
    return used_class.msg_term_size (text, lines, columns);
}

const char *
str_term_substring (const char *text, int start, int width)
{
    return used_class.term_substring (text, start, width);
}

char *
str_get_next_char (char *text)
{

    used_class.cnext_char ((const char **) &text);
    return text;
}

const char *
str_cget_next_char (const char *text)
{
    used_class.cnext_char(&text);
    return text;
}

void
str_next_char (char **text)
{
    used_class.cnext_char ((const char **) text);
}

void
str_cnext_char (const char **text)
{
    used_class.cnext_char (text);
}

char *
str_get_prev_char (char *text)
{
    used_class.cprev_char ((const char **) &text);
    return text;
}

const char *
str_cget_prev_char (const char *text)
{
    used_class.cprev_char (&text);
    return text;
}

void
str_prev_char (char **text)
{
    used_class.cprev_char ((const char **) text);
}

void
str_cprev_char (const char **text)
{
    used_class.cprev_char (text);
}

char *
str_get_next_char_safe (char *text)
{
    used_class.cnext_char_safe ((const char **) &text);
    return text;
}

const char *
str_cget_next_char_safe (const char *text)
{
    used_class.cnext_char_safe (&text);
    return text;
}

void
str_next_char_safe (char **text)
{
    used_class.cnext_char_safe ((const char **) text);
}

void
str_cnext_char_safe (const char **text)
{
    used_class.cnext_char_safe (text);
}

char *
str_get_prev_char_safe (char *text)
{
    used_class.cprev_char_safe ((const char **) &text);
    return text;
}

const char *
str_cget_prev_char_safe (const char *text)
{
    used_class.cprev_char_safe (&text);
    return text;
}

void
str_prev_char_safe (char **text)
{
    used_class.cprev_char_safe ((const char **) text);
}

void
str_cprev_char_safe (const char **text)
{
    used_class.cprev_char_safe (text);
}

int
str_next_noncomb_char (char **text)
{
    return used_class.cnext_noncomb_char ((const char **) text);
}

int
str_cnext_noncomb_char (const char **text)
{
    return used_class.cnext_noncomb_char (text);
}

int
str_prev_noncomb_char (char **text, const char *begin)
{
    return used_class.cprev_noncomb_char ((const char **) text, begin);
}

int
str_cprev_noncomb_char (const char **text, const char *begin)
{
    return used_class.cprev_noncomb_char (text, begin);
}

int
str_is_valid_char (const char *ch, size_t size)
{
    return used_class.is_valid_char (ch, size);
}

int
str_term_width1 (const char *text)
{
    return used_class.term_width1 (text);
}

int
str_term_width2 (const char *text, size_t length)
{
    return used_class.term_width2 (text, length);
}

int
str_term_char_width (const char *text)
{
    return used_class.term_char_width (text);
}

int
str_offset_to_pos (const char *text, size_t length)
{
    return used_class.offset_to_pos (text, length);
}

int
str_length (const char *text)
{
    return used_class.length (text);
}

int
str_length2 (const char *text, int size)
{
    return used_class.length2 (text, size);
}

int
str_length_noncomb (const char *text)
{
    return used_class.length_noncomb (text);
}

int
str_column_to_pos (const char *text, size_t pos)
{
    return used_class.column_to_pos (text, pos);
}

int
str_isspace (const char *ch)
{
    return used_class.isspace (ch);
}

int
str_ispunct (const char *ch)
{
    return used_class.ispunct (ch);
}

int
str_isalnum (const char *ch)
{
    return used_class.isalnum (ch);
}

int
str_isdigit (const char *ch)
{
    return used_class.isdigit (ch);
}

int
str_toupper (const char *ch, char **out, size_t * remain)
{
    return used_class.toupper (ch, out, remain);
}

int
str_tolower (const char *ch, char **out, size_t * remain)
{
    return used_class.tolower (ch, out, remain);
}

int
str_isprint (const char *ch)
{
    return used_class.isprint (ch);
}

int
str_iscombiningmark (const char *ch)
{
    return used_class.iscombiningmark (ch);
}

const char *
str_trunc (const char *text, int width)
{
    return used_class.trunc (text, width);
}

char *
str_create_search_needle (const char *needle, int case_sen)
{
    return used_class.create_search_needle (needle, case_sen);
}


void
str_release_search_needle (char *needle, int case_sen)
{
    used_class.release_search_needle (needle, case_sen);
}

const char *
str_search_first (const char *text, const char *search, int case_sen)
{
    return used_class.search_first (text, search, case_sen);
}

const char *
str_search_last (const char *text, const char *search, int case_sen)
{
    return used_class.search_last (text, search, case_sen);
}

int
str_is_valid_string (const char *text)
{
    return used_class.is_valid_string (text);
}

int
str_compare (const char *t1, const char *t2)
{
    return used_class.compare (t1, t2);
}

int
str_ncompare (const char *t1, const char *t2)
{
    return used_class.ncompare (t1, t2);
}

int
str_casecmp (const char *t1, const char *t2)
{
    return used_class.casecmp (t1, t2);
}

int
str_ncasecmp (const char *t1, const char *t2)
{
    return used_class.ncasecmp (t1, t2);
}

int
str_prefix (const char *text, const char *prefix)
{
    return used_class.prefix (text, prefix);
}

int
str_caseprefix (const char *text, const char *prefix)
{
    return used_class.caseprefix (text, prefix);
}

void
str_fix_string (char *text)
{
    used_class.fix_string (text);
}

char *
str_create_key (const char *text, int case_sen)
{
    return used_class.create_key (text, case_sen);
}

char *
str_create_key_for_filename (const char *text, int case_sen)
{
    return used_class.create_key_for_filename (text, case_sen);
}

int
str_key_collate (const char *t1, const char *t2, int case_sen)
{
    return used_class.key_collate (t1, t2, case_sen);
}

void
str_release_key (char *key, int case_sen)
{
    used_class.release_key (key, case_sen);
}<|MERGE_RESOLUTION|>--- conflicted
+++ resolved
@@ -37,15 +37,9 @@
 
 //names, that are used for utf-8 
 static const char *str_utf8_encodings[] = {
-<<<<<<< HEAD
-    "utf-8",
-    "utf8",
-    NULL
-=======
         "utf-8", 
         "utf8", 
         NULL
->>>>>>> 6771a00b
 };
 
 // standard 8bit encodings, no wide or multibytes characters
@@ -290,25 +284,11 @@
     left = (ch_size == (size_t) (-1)) ? strlen (keys) : ch_size;
 
     cnv = g_iconv (conv, &keys, &left, &output, &out_size);
-<<<<<<< HEAD
-    if (cnv == (size_t) (-1))
-    {
-	if (errno == EINVAL)
-	    return ESTR_PROBLEM;
-	else
-	    return ESTR_FAILURE;
-    }
-    else
-    {
-	output[0] = '\0';
-	return 0;
-=======
     if (cnv == (size_t)(-1)) {
         if (errno == EINVAL) return ESTR_PROBLEM; else return ESTR_FAILURE;
     } else {
         output[0] = '\0';
         return 0;
->>>>>>> 6771a00b
     }
 }
 
@@ -364,14 +344,9 @@
 void
 str_init_strings (const char *termenc)
 {
-<<<<<<< HEAD
-    codeset = g_strdup ((termenc != NULL)
-			? termenc : str_detect_termencoding ());
-=======
     codeset = g_strdup ((termenc != NULL) 
                         ? termenc 
                         : str_detect_termencoding ());
->>>>>>> 6771a00b
 
     str_cnv_not_convert = g_iconv_open (codeset, codeset);
     if (str_cnv_not_convert == INVALID_CONV)
