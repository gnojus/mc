/* Setup loading/saving.
   Copyright (C) 1994, 1998, 1999, 2000, 2001, 2002, 2003, 2004, 2005,
   2006, 2007 Free Software Foundation, Inc.

   This program is free software; you can redistribute it and/or modify
   it under the terms of the GNU General Public License as published by
   the Free Software Foundation; either version 2 of the License, or
   (at your option) any later version.

   This program is distributed in the hope that it will be useful,
   but WITHOUT ANY WARRANTY; without even the implied warranty of
   MERCHANTABILITY or FITNESS FOR A PARTICULAR PURPOSE.  See the
   GNU General Public License for more details.

   You should have received a copy of the GNU General Public License
   along with this program; if not, write to the Free Software
   Foundation, Inc., 51 Franklin Street, Fifth Floor, Boston, MA 02110-1301, USA.  */

#include <config.h>

#include <string.h>
#include <stdio.h>
#include <sys/types.h>
#include <sys/stat.h>

#include "global.h"
#include "tty.h"
#include "dir.h"
#include "panel.h"
#include "main.h"
#include "tree.h"		/* xtree_mode */
#include "profile.h"
#include "setup.h"
#include "mouse.h"		/* To make view.h happy */
#include "view.h"		/* For the externs */
#include "key.h"		/* For the externs */
#include "hotlist.h"		/* load/save/done hotlist */
#include "panelize.h"		/* load/save/done panelize */
#include "layout.h"
#include "menu.h"		/* menubar_visible declaration */
#include "win.h"		/* lookup_key */
#include "cmd.h"
#include "file.h"		/* safe_delete */

#ifdef USE_VFS
#include "../vfs/gc.h"
#endif

#ifdef HAVE_CHARSET
#include "charsets.h"
#endif

#ifdef USE_NETCODE
#   include "../vfs/ftpfs.h"
#   include "../vfs/fish.h"
#endif

#ifdef USE_INTERNAL_EDIT
#   include "../edit/edit.h"
#endif


extern char *find_ignore_dirs;

extern int num_history_items_recorded;

char *profile_name;		/* .mc/ini */
char *global_profile_name;	/* mc.lib */

char setup_color_string [4096];
char term_color_string [4096];
char color_terminal_string [512];

#define load_int(a,b,c) GetPrivateProfileInt(a,b,c,profile_name)
#define load_string(a,b,c,d,e) GetPrivateProfileString(a,b,c,d,e,profile_name)
#define save_string WritePrivateProfileString

int startup_left_mode;
int startup_right_mode;

/* Ugly hack to allow panel_save_setup to work as a place holder for */
/* default panel values */
int saving_setup;

static const struct {
    const char *key;
    sortfn *sort_type;
} sort_names [] = {
    { "name",      (sortfn *) sort_name },
    { "extension", (sortfn *) sort_ext },
    { "time",      (sortfn *) sort_time },
    { "atime",     (sortfn *) sort_atime },
    { "ctime",     (sortfn *) sort_ctime },
    { "size",      (sortfn *) sort_size },
    { "inode",     (sortfn *) sort_inode },
    { "unsorted",  (sortfn *) unsorted },
    { 0, 0 }
};

static const struct {
    const char *key;
    int  list_type;
} list_types [] = {
    { "full",  list_full  },
    { "brief", list_brief },
    { "long",  list_long  },
    { "user",  list_user  },
    { 0, 0 }
};

static const struct {
    const char *opt_name;
    int  opt_type;
} panel_types [] = {
    { "listing",   view_listing },
    { "quickview", view_quick   },
    { "info",      view_info },
    { "tree",      view_tree },
    { 0, 0 }
};

static const struct {
    const char *opt_name;
    int *opt_addr;
} layout [] = {
    { "equal_split", &equal_split },
    { "first_panel_size", &first_panel_size },
    { "message_visible", &message_visible },
    { "keybar_visible", &keybar_visible },
    { "xterm_title", &xterm_title },
    { "output_lines", &output_lines },
    { "command_prompt", &command_prompt },
    { "menubar_visible", &menubar_visible },
    { "show_mini_info", &show_mini_info },
    { "permission_mode", &permission_mode },
    { "filetype_mode", &filetype_mode },
    { "free_space", &free_space },
    { 0, 0 }
};

static const struct {
    const char *opt_name;
    int  *opt_addr;
} int_options [] = {
    { "show_backups", &show_backups },
    { "show_dot_files", &show_dot_files },
    { "verbose", &verbose },
    { "mark_moves_down", &mark_moves_down },
    { "pause_after_run", &pause_after_run },
    { "shell_patterns", &easy_patterns },
    { "auto_save_setup", &auto_save_setup },
    { "auto_menu", &auto_menu },
    { "use_internal_view", &use_internal_view },
    { "use_internal_edit", &use_internal_edit },
    { "clear_before_exec", &clear_before_exec },
    { "mix_all_files", &mix_all_files },
    { "fast_reload", &fast_reload },
    { "fast_reload_msg_shown", &fast_reload_w },
    { "confirm_delete", &confirm_delete },
    { "confirm_overwrite", &confirm_overwrite },
    { "confirm_execute", &confirm_execute },
    { "confirm_exit", &confirm_exit },
    { "confirm_directory_hotlist_delete", &confirm_directory_hotlist_delete },
    { "safe_delete", &safe_delete },
    { "mouse_repeat_rate", &mou_auto_repeat },
    { "double_click_speed", &double_click_speed },
#ifndef HAVE_CHARSET
    { "eight_bit_clean", &eight_bit_clean },
    { "full_eight_bits", &full_eight_bits },
#endif /* !HAVE_CHARSET */
    { "use_8th_bit_as_meta", &use_8th_bit_as_meta },
    { "confirm_view_dir", &confirm_view_dir },
    { "mouse_move_pages", &mouse_move_pages },
    { "mouse_move_pages_viewer", &mouse_move_pages_viewer },
    { "fast_refresh", &fast_refresh },
    { "navigate_with_arrows", &navigate_with_arrows },
    { "drop_menus", &drop_menus },
    { "wrap_mode",  &global_wrap_mode},
    { "old_esc_mode", &old_esc_mode },
    { "cd_symlinks", &cd_symlinks },
    { "show_all_if_ambiguous", &show_all_if_ambiguous },
    { "max_dirt_limit", &max_dirt_limit },
    { "torben_fj_mode", &torben_fj_mode },
    { "use_file_to_guess_type", &use_file_to_check_type },
    { "alternate_plus_minus", &alternate_plus_minus },
    { "only_leading_plus_minus", &only_leading_plus_minus },
    { "show_output_starts_shell", &output_starts_shell },
    { "panel_scroll_pages", &panel_scroll_pages },
    { "xtree_mode", &xtree_mode },
    { "num_history_items_recorded", &num_history_items_recorded },
    { "file_op_compute_totals", &file_op_compute_totals },
#ifdef USE_VFS
    { "vfs_timeout", &vfs_timeout },
#ifdef USE_NETCODE
    { "ftpfs_directory_timeout", &ftpfs_directory_timeout },
    { "use_netrc", &use_netrc },
    { "ftpfs_retry_seconds", &ftpfs_retry_seconds },
    { "ftpfs_always_use_proxy", &ftpfs_always_use_proxy },
    { "ftpfs_use_passive_connections", &ftpfs_use_passive_connections },
    { "ftpfs_use_unix_list_options", &ftpfs_use_unix_list_options },
    { "ftpfs_first_cd_then_ls", &ftpfs_first_cd_then_ls },
    { "fish_directory_timeout", &fish_directory_timeout },
#endif /* USE_NETCODE */
#endif /* USE_VFS */
#ifdef USE_INTERNAL_EDIT
    { "editor_word_wrap_line_length", &option_word_wrap_line_length },
    { "editor_key_emulation", &edit_key_emulation },
    { "editor_tab_spacing", &option_tab_spacing },
    { "editor_fill_tabs_with_spaces", &option_fill_tabs_with_spaces },
    { "editor_return_does_auto_indent", &option_return_does_auto_indent },
    { "editor_backspace_through_tabs", &option_backspace_through_tabs },
    { "editor_fake_half_tabs", &option_fake_half_tabs },
    { "editor_option_save_mode", &option_save_mode },
    { "editor_option_save_position", &option_save_position },
    { "editor_option_auto_para_formatting", &option_auto_para_formatting },
    { "editor_option_typewriter_wrap", &option_typewriter_wrap },
    { "editor_edit_confirm_save", &edit_confirm_save },
    { "editor_syntax_highlighting", &option_syntax_highlighting },
<<<<<<< HEAD
    { "editor_persistent_block", &option_persistent_block },
=======
    { "editor_persistent_selections", &option_persistent_selections },
>>>>>>> 2390c46d
    { "editor_visible_tabs", &visible_tabs },
    { "editor_visible_spaces", &visible_tws },
#endif /* USE_INTERNAL_EDIT */

    { "nice_rotating_dash", &nice_rotating_dash },
    { "horizontal_split",   &horizontal_split },
    { "mcview_remember_file_position", &mcview_remember_file_position },
    { "auto_fill_mkdir_name", &auto_fill_mkdir_name },
    { 0, 0 }
};

static const struct {
    const char *opt_name;
    char **opt_addr;
    const char *opt_defval;
} str_options [] = {
#ifdef USE_INTERNAL_EDIT
    { "editor_backup_extension", &option_backup_ext, "~" },
#endif
    { NULL, NULL }
};

void
panel_save_setup (struct WPanel *panel, const char *section)
{
    char buffer [BUF_TINY];
    int  i;

    g_snprintf (buffer, sizeof (buffer), "%d", panel->reverse);
    save_string (section, "reverse", buffer, profile_name);
    g_snprintf (buffer, sizeof (buffer), "%d", panel->case_sensitive);
    save_string (section, "case_sensitive", buffer, profile_name);
    g_snprintf (buffer, sizeof (buffer), "%d", panel->exec_first);
    save_string (section, "exec_first", buffer, profile_name);
    for (i = 0; sort_names [i].key; i++)
	if (sort_names [i].sort_type == (sortfn *) panel->sort_type){
	    save_string (section, "sort_order",
				       sort_names [i].key, profile_name);
	    break;
	}

    for (i = 0; list_types [i].key; i++)
	if (list_types [i].list_type == panel->list_type){
	    save_string (section, "list_mode", list_types [i].key, profile_name);
	    break;
	}

    save_string (section, "user_format",
			       panel->user_format, profile_name);

    for (i = 0; i < LIST_TYPES; i++){
	g_snprintf (buffer, sizeof (buffer), "user_status%d", i);
	save_string (section, buffer,
	    panel->user_status_format [i], profile_name);
    }

    g_snprintf (buffer, sizeof (buffer), "%d", panel->user_mini_status);
    save_string (section, "user_mini_status", buffer,
			       profile_name);
}

void
save_layout (void)
{
    char *profile;
    int  i;
    char buffer [BUF_TINY];

    profile = concat_dir_and_file (home_dir, PROFILE_NAME);

    /* Save integer options */
    for (i = 0; layout [i].opt_name; i++){
	g_snprintf (buffer, sizeof (buffer), "%d", *layout [i].opt_addr);
	save_string ("Layout", layout [i].opt_name, buffer, profile);
    }

    g_free (profile);
}

void
save_configure (void)
{
    char *profile;
    int  i;

    profile = concat_dir_and_file (home_dir, PROFILE_NAME);

    /* Save integer options */
    for (i = 0; int_options[i].opt_name; i++)
	set_int (profile, int_options[i].opt_name, *int_options[i].opt_addr);

    /* Save string options */
    for (i = 0; str_options[i].opt_name != NULL; i++)
	set_config_string (profile, str_options[i].opt_name,
	    *str_options[i].opt_addr);

    g_free (profile);
}

static void
panel_save_type (const char *section, int type)
{
    int i;

    for (i = 0; panel_types [i].opt_name; i++)
	if (panel_types [i].opt_type == type){
	    save_string (section, "display", panel_types [i].opt_name,
			 profile_name);
	    break;
	}
}

static void
save_panel_types (void)
{
    int type;

    type = get_display_type (0);
    panel_save_type ("New Left Panel", type);
    if (type == view_listing)
	panel_save_setup (left_panel, left_panel->panel_name);
    type = get_display_type (1);
    panel_save_type ("New Right Panel", type);
    if (type == view_listing)
	panel_save_setup (right_panel, right_panel->panel_name);
}

void
save_setup (void)
{
    char *profile;

    saving_setup = 1;
    profile = concat_dir_and_file (home_dir, PROFILE_NAME);

    save_configure ();

    save_layout ();
    save_string ("Dirs", "other_dir",
			       get_other_type () == view_listing
			       ? other_panel->cwd : ".", profile);
    if (current_panel != NULL)
	    WritePrivateProfileString ("Dirs", "current_is_left",
				       get_current_index () == 0 ? "1" : "0", profile);
    save_hotlist ();

    save_panelize ();
    save_panel_types ();
/*     directory_history_save (); */

#if defined(USE_VFS) && defined (USE_NETCODE)
    WritePrivateProfileString ("Misc", "ftpfs_password",
			       ftpfs_anonymous_passwd, profile);
    if (ftpfs_proxy_host)
	WritePrivateProfileString ("Misc", "ftp_proxy_host",
				   ftpfs_proxy_host, profile);
#endif /* USE_VFS && USE_NETCODE */

#ifdef HAVE_CHARSET
    save_string( "Misc", "display_codepage",
    		 get_codepage_id( display_codepage ), profile_name );
#endif /* HAVE_CHARSET */

    g_free (profile);
    saving_setup = 0;
}

void
panel_load_setup (WPanel *panel, const char *section)
{
    int i;
    char buffer [BUF_TINY];

    panel->reverse = load_int (section, "reverse", 0);
    panel->case_sensitive = load_int (section, "case_sensitive", OS_SORT_CASE_SENSITIVE_DEFAULT);
    panel->exec_first = load_int (section, "exec_first", 0);

    /* Load sort order */
    load_string (section, "sort_order", "name", buffer, sizeof (buffer));
    panel->sort_type = (sortfn *) sort_name;
    for (i = 0; sort_names [i].key; i++)
	if ( g_strcasecmp (sort_names [i].key, buffer) == 0){
	    panel->sort_type = sort_names [i].sort_type;
	    break;
	}

    /* Load the listing mode */
    load_string (section, "list_mode", "full", buffer, sizeof (buffer));
    panel->list_type = list_full;
    for (i = 0; list_types [i].key; i++)
	if ( g_strcasecmp (list_types [i].key, buffer) == 0){
	    panel->list_type = list_types [i].list_type;
	    break;
	}

    /* User formats */
    g_free (panel->user_format);
    panel->user_format = g_strdup (get_profile_string (section, "user_format",
						     DEFAULT_USER_FORMAT,
						     profile_name));
    for (i = 0; i < LIST_TYPES; i++){
	g_free (panel->user_status_format [i]);
	g_snprintf (buffer, sizeof (buffer), "user_status%d", i);
	panel->user_status_format [i] =
	    g_strdup (get_profile_string (section, buffer,
			DEFAULT_USER_FORMAT, profile_name));
    }

    panel->user_mini_status =
	load_int (section, "user_mini_status", 0);

}

static void
load_layout (char *profile_name)
{
    int i;

    for (i = 0; layout [i].opt_name; i++)
	*layout [i].opt_addr =
	    load_int ("Layout", layout [i].opt_name,
				  *layout [i].opt_addr);
}

static int
load_mode (const char *section)
{
    char buffer [20];
    int  i;

    int mode = view_listing;

    /* Load the display mode */
    load_string (section, "display", "listing", buffer, sizeof (buffer));

    for (i = 0; panel_types [i].opt_name; i++)
	if ( g_strcasecmp (panel_types [i].opt_name, buffer) == 0){
	    mode = panel_types [i].opt_type;
	    break;
	}

    return mode;
}

#ifdef USE_NETCODE
static char *
do_load_string (const char *s, const char *ss, const char *def)
{
    char *buffer = g_malloc (BUF_SMALL);
    char *p;

    load_string (s, ss, def, buffer, BUF_SMALL);

    p = g_strdup (buffer);
    g_free (buffer);
    return p;
}
#endif /* !USE_NETCODE */

char *
setup_init (void)
{
    char   *profile;
    char   *inifile;

    if (profile_name)
	    return profile_name;

    profile = concat_dir_and_file (home_dir, PROFILE_NAME);
    if (!exist_file (profile)){
	inifile = concat_dir_and_file (mc_home, "mc.ini");
	if (exist_file (inifile)){
	    g_free (profile);
	    profile = inifile;
	} else
	    g_free (inifile);
    }

    profile_name = profile;

    return profile;
}

void
load_setup (void)
{
    char *profile;
    int    i;

    profile = setup_init ();

    /* mc.lib is common for all users, but has priority lower than
       ~/.mc/ini.  FIXME: it's only used for keys and treestore now */
    global_profile_name = concat_dir_and_file (mc_home, "mc.lib");

    /* Load integer boolean options */
    for (i = 0; int_options[i].opt_name; i++)
	*int_options[i].opt_addr =
	    get_int (profile, int_options[i].opt_name, *int_options[i].opt_addr);

    /* Load string options */
    for (i = 0; str_options[i].opt_name != NULL; i++)
	*str_options[i].opt_addr = get_config_string (profile,
	    str_options[i].opt_name, str_options[i].opt_defval);

    load_layout (profile);

    load_panelize ();

    startup_left_mode = load_mode ("New Left Panel");
    startup_right_mode = load_mode ("New Right Panel");

    /* At least one of the panels is a listing panel */
    if (startup_left_mode != view_listing && startup_right_mode!=view_listing)
	startup_left_mode = view_listing;

    if (!other_dir){
	char *buffer;

	buffer = (char*) g_malloc (MC_MAXPATHLEN);
	load_string ("Dirs", "other_dir", ".", buffer,
			     MC_MAXPATHLEN);
	if (vfs_file_is_local (buffer))
	    other_dir = buffer;
	else
	    g_free (buffer);
    }

    boot_current_is_left =
	GetPrivateProfileInt ("Dirs", "current_is_left", 1, profile);

#ifdef USE_NETCODE
    ftpfs_proxy_host = do_load_string ("Misc", "ftp_proxy_host", "gate");
#endif

    load_string ("Misc", "find_ignore_dirs", "", setup_color_string,
		 sizeof (setup_color_string));
    if (setup_color_string [0])
	find_ignore_dirs = g_strconcat (":", setup_color_string, ":", (char *) NULL);

    /* The default color and the terminal dependent color */
    load_string ("Colors", "base_color", "", setup_color_string,
			     sizeof (setup_color_string));
    load_string ("Colors", getenv ("TERM"), "",
			     term_color_string, sizeof (term_color_string));
    load_string ("Colors", "color_terminals", "",
			     color_terminal_string, sizeof (color_terminal_string));

    /* Load the directory history */
/*    directory_history_load (); */
    /* Remove the temporal entries */
    profile_clean_section ("Temporal:New Left Panel", profile_name);
    profile_clean_section ("Temporal:New Right Panel", profile_name);
#if defined(USE_VFS) && defined (USE_NETCODE)
    ftpfs_init_passwd ();
#endif /* USE_VFS && USE_NETCODE */

#ifdef HAVE_CHARSET
    if ( load_codepages_list() > 0 ) {
	char cpname[128];
	load_string( "Misc", "display_codepage", "",
		     cpname, sizeof(cpname) );
	if ( cpname[0] != '\0' )
	    display_codepage = get_codepage_index( cpname );
    }

    init_translation_table( source_codepage, display_codepage );
#endif /* HAVE_CHARSET */
}

#if defined(USE_VFS) && defined (USE_NETCODE)
char *
load_anon_passwd ()
{
    char buffer [255];

    load_string ("Misc", "ftpfs_password", "", buffer, sizeof (buffer));
    if (buffer [0])
	return g_strdup (buffer);
    else
	return 0;
}
#endif /* USE_VFS && USE_NETCODE */

void done_setup (void)
{
    g_free (profile_name);
    g_free (global_profile_name);
    done_hotlist ();
    done_panelize ();
/*    directory_history_free (); */
}

static void
load_keys_from_section (const char *terminal, const char *profile_name)
{
    char *section_name;
    void *profile_keys;
    char *key, *value, *valcopy;
    int  key_code;

    if (!terminal)
	return;

    section_name = g_strconcat ("terminal:", terminal, (char *) NULL);
    profile_keys = profile_init_iterator (section_name, profile_name);
    g_free (section_name);
    while (profile_keys){
	profile_keys = profile_iterator_next (profile_keys, &key, &value);

	/* copy=other causes all keys from [terminal:other] to be loaded.  */
	if (g_strcasecmp (key, "copy") == 0) {
	    load_keys_from_section (value, profile_name);
	    continue;
	}

	key_code = lookup_key (key);
	if (key_code){
	    valcopy = convert_controls (value);
	    define_sequence (key_code, valcopy, MCKEY_NOACTION);
	    g_free (valcopy);
	}
    }
}

void load_key_defs (void)
{
    /*
     * Load keys from mc.lib before ~/.mc/ini, so that the user
     * definitions override global settings.
     */
    load_keys_from_section ("general", global_profile_name);
    load_keys_from_section (getenv ("TERM"), global_profile_name);
    load_keys_from_section ("general", profile_name);
    load_keys_from_section (getenv ("TERM"), profile_name);

    /* We don't want a huge database loaded in core */
    free_profile_name (global_profile_name);
}<|MERGE_RESOLUTION|>--- conflicted
+++ resolved
@@ -216,11 +216,7 @@
     { "editor_option_typewriter_wrap", &option_typewriter_wrap },
     { "editor_edit_confirm_save", &edit_confirm_save },
     { "editor_syntax_highlighting", &option_syntax_highlighting },
-<<<<<<< HEAD
-    { "editor_persistent_block", &option_persistent_block },
-=======
     { "editor_persistent_selections", &option_persistent_selections },
->>>>>>> 2390c46d
     { "editor_visible_tabs", &visible_tabs },
     { "editor_visible_spaces", &visible_tws },
 #endif /* USE_INTERNAL_EDIT */
